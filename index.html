--- conflicted
+++ resolved
@@ -375,20 +375,6 @@
         
         <!-- Changed the title as requested -->
         <h1>Prototype Release : VQL (Vibe Query Language) and VQL Framework</h1>
-<<<<<<< HEAD
-        <p class="subtitle">- Vibe-QL Framework | Claude Code MD File | LLM to Vibe-QL Framework via MCP | Cross platform Rust CLI -</p>
-
-        <!-- Introduction to VQL -->
-        <div class="vql-introduction" style="background-color: #f8f9fa; border-radius: 10px; padding: 30px; margin: 30px 0; border-left: 5px solid #2196F3; line-height: 1.7;">
-            <p style="font-size: 1.1em; margin-bottom: 20px; color: #2c3e50; font-weight: 500;">
-                <strong>VQL (Vibe Query Language)</strong> is an open source language framework that provides developers with guardrails to ensure software quality during AI assisted coding sessions, yet retaining the speed associated with Vibe Coding. VQL bakes code reviews and refactoring into simple commands based on user-defined principles.
-            </p>
-            <p style="font-size: 1em; margin-bottom: 15px; color: #555;">
-                Instead of typing lengthy, verbose instructions into the chat dialogue, developers can use concise VQL commands to refer to assets, query them, trigger comprehensive code analysis and invoke refactoring workflows. VQL manages key data types in lightweight fashion including principles (quality-criteria), entity-references (business-entities), asset-types (code-categories), and asset-reviews - creating a persistent knowledge base that survives context resets and enables consistent quality assessment across development sessions.
-            </p>
-            <p style="font-size: 1em; margin-bottom: 0; color: #555;">
-                The VQL framework provides a command line convention that can be used by both terminal-users and LLMs. Within the LLM context, VQL's MCP (Model Context Protocol) server integration acts as a robust proxy between the AI context and the VQL CLI, creating an even slicker and more reliable integration than via CLI alone.
-=======
         <p class="subtitle">- Vibe-QL Framework | Claude Code MD File | LLM to Vibe-QL Framework via MCP | Cross platform Rust CLI -<br>
         <span style="color: #2196F3; font-weight: 600;">New: Enhanced refactoring with reference assets and clearer -pr syntax</span></p>
 
@@ -410,7 +396,6 @@
             </p>
             <p style="font-size: 0.95em; margin: 0; color: #555;">
                 Works via CLI or MCP server integration. Enforces unified namespace (unique names across all types), referential integrity, and smart cascading for deletions.
->>>>>>> 13c04384
             </p>
         </div>
 
