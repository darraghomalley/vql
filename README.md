# VQL - Vibe Query Language and Framework

VQL (Vibe Query Language) is an open source language framework that provides developers with guardrails to ensure software quality during AI-assisted coding sessions. It enables concise commands for code review and refactoring based on user-defined principles, maintaining quality standards while preserving the speed of "vibe coding."

## Key Concepts

VQL manages a lightweight knowledge base that persists across AI sessions:

- **Principles**: Quality criteria for evaluating code (e.g., architecture, security, performance)
- **Entity References**: Business entities in your codebase (e.g., User, Product, Order)
- **Asset Types**: Categories of code files (e.g., Controller, Model, Service)
- **Asset References**: Specific files tracked with their entity/type relationships
- **Asset Reviews**: Principle-based evaluations with compliance ratings (High/Medium/Low)
<<<<<<< HEAD
=======

## Recent Updates

### Command Syntax Evolution
The latest version replaces the ambiguous `*` wildcard with the clearer `-pr` token:
- **Old**: `:uc.rv(*)` - unclear if `*` means all principles or all assets
- **New**: `:uc.rv(-pr)` - clearly means "all principles" following VQL's hyphen convention

### Reference-Based Refactoring
Refactor commands now support using other assets as references:
- `:uc.rf(-pr, pc)` - refactor uc using all principles with pc as an example
- `:uc.rf(a,s,pc,tm)` - refactor uc for principles a,s using patterns from pc and tm

This enables pattern-based improvements where exemplar implementations guide refactoring.

## Design Philosophy

### The Hyphen Convention

VQL uses a hyphen prefix (`-`) for all system commands to create distinct namespaces:
- **System commands**: `-pr`, `-ar`, `-su`, `-st` etc. (reserved by VQL)
- **User identifiers**: `a`, `uc`, `um` etc. (freely chosen by users)

This design allows users to name their principles, assets, and entities anything without conflicting with VQL commands. For example, you could have a principle named "add" and safely use `vql add?` to query it, while `vql -pr -add` remains the command to add principles.

### Unified Namespace

All user-defined short names (principles, entities, asset types, and assets) share a single namespace and must be unique. This ensures:
- No ambiguity when referencing items in commands or reviews
- Clear mental model - each short name identifies exactly one thing
- Clean syntax like `:uc.rf(um, a)` where types are inferred from context

### Command Syntax Patterns

VQL supports two distinct command interfaces with different design patterns:

#### CLI Syntax (Procedural)
Uses procedural syntax where commands take parameters:
```bash
vql -st uc "Review Content"  # store(asset, content)
vql -se uc true              # setExemplar(asset, status)
```

#### LLM Syntax (Object-Oriented)
Uses object-oriented syntax where assets are objects with methods:
```bash
:uc.st(a, "Review Content")  # asset.store(principle, content)
:uc.se(true)                 # asset.setExemplar(status)
```

Both interfaces have the same parameter count but organize them differently - CLI uses procedural patterns while LLM uses asset-centric method calls.

## Canonical Commands Reference

The `canonicalCmds.json` file serves as the **authoritative specification** for all VQL commands. This file is critical because:

- **Single Source of Truth**: Defines exact syntax for both CLI and LLM interfaces
- **Implementation Guide**: Used to ensure CLI and MCP server stay synchronized
- **Documentation**: Provides examples and placeholder patterns for all operations
- **Quality Assurance**: Helps identify inconsistencies and missing features

The canonical format includes:
- **ACTION**: Human-readable description of what the command does
- **CLI**: Command-line syntax with examples
- **LLMP**: LLM placeholder syntax with parameter descriptions
- **LLME**: LLM example syntax with concrete values

Any changes to VQL commands should first be reflected in the canonical file to maintain consistency across all interfaces.
>>>>>>> 13c04384

## Architecture

VQL uses a dual-interface architecture for maximum flexibility:

### 1. Rust CLI (Core Engine)
- High-performance command-line tool written in Rust
- Manages all VQL operations and data storage
- Creates a `VQL/` directory in your project with JSON-based storage
- Provides direct terminal access to all VQL features

### 2. MCP Server (AI Integration)
- TypeScript-based Model Context Protocol server
- Wraps CLI commands for structured AI assistant access
- Provides type-safe tools for Claude and other MCP-compatible assistants
- Enables seamless VQL integration in AI coding sessions
<<<<<<< HEAD
=======
- Supports new refactoring tools with reference assets for pattern-based improvements
>>>>>>> 13c04384

The MCP server acts as a thin wrapper around the CLI, ensuring both interfaces stay in sync while providing the best experience for each use case.

## Features

- **Principle Management**: Define custom quality criteria or load from markdown files
- **Asset Tracking**: Link code files to business entities and types
- **Systematic Reviews**: AI-assisted evaluation against all principles
- **Persistent Storage**: Reviews and ratings survive context resets
- **Exemplar Marking**: Identify best-practice implementations
- **Compliance Ratings**: Track improvement with High/Medium/Low ratings
- **Guided Refactoring**: AI workflows that improve code and update reviews
<<<<<<< HEAD
=======
- **Reference-Based Refactoring**: Use exemplar assets as patterns for improvements
- **Flexible Principle Selection**: Use `-pr` for all principles or specify individual ones
>>>>>>> 13c04384
- **Dual Interface**: Use via CLI or MCP-enabled AI assistants

## Installation

### VQL CLI

```bash
# Clone and build from source
git clone https://github.com/darraghenright/vql.git
cd vql
cargo build --release

# Add to your PATH
cp target/release/vql /usr/local/bin/
# Or use cargo install from the project directory
cargo install --path .
```

### MCP Server (for AI Assistants)

The MCP server enables Claude and other AI assistants to use VQL through structured tools.

```bash
# From the VQL project directory
cd mcp-server
npm install
npm run build

# For global access
npm link
```

#### Configure Claude Desktop

Add VQL to your Claude Desktop MCP servers:
<<<<<<< HEAD

**macOS**: `~/Library/Application Support/Claude/claude_desktop_config.json`  
**Windows**: `%APPDATA%\Claude\claude_desktop_config.json`

For a global installation:
```json
{
  "mcpServers": {
    "vql": {
      "command": "node",
      "args": ["/path/to/vql/mcp-server/dist/index.js"]
    }
  }
}
```

For a project-specific installation:
```json
{
  "mcpServers": {
    "vql": {
      "command": "node",
      "args": ["../vql/mcp-server/dist/index.js"]
    }
  }
}
```

**Note**: Restart Claude Desktop after adding the MCP server configuration for it to take effect.

## Quick Start

```bash
# Initialize VQL in your project
vql -su "."

# Add a principle
vql -pr -add a Architecture "Clean architecture and separation of concerns"

# Add an entity and asset type
vql -er -add u User
vql -at -add c Controller

=======

**macOS**: `~/Library/Application Support/Claude/claude_desktop_config.json`  
**Windows**: `%APPDATA%\Claude\claude_desktop_config.json`

For a global installation:
```json
{
  "mcpServers": {
    "vql": {
      "command": "node",
      "args": ["/path/to/vql/mcp-server/dist/index.js"]
    }
  }
}
```

For a project-specific installation:
```json
{
  "mcpServers": {
    "vql": {
      "command": "node",
      "args": ["../vql/mcp-server/dist/index.js"]
    }
  }
}
```

**Note**: Restart Claude Desktop after adding the MCP server configuration for it to take effect.

## Quick Start

```bash
# Initialize VQL in your project
vql -su "."

# Add a principle
vql -pr -add a Architecture "Clean architecture and separation of concerns"

# Add an entity and asset type
vql -er -add u User
vql -at -add c Controller

>>>>>>> 13c04384
# Track an asset
vql -ar -add uc u c "src/UserController.js"

# Store a review (rating auto-extracted from text)
vql -st uc a "The UserController demonstrates HIGH compliance with architecture principles..."

# Query reviews
vql uc?         # All reviews for UserController
vql uc?(a)      # Architecture review for UserController
```

## CLI Command Reference

### Setup and Configuration
```bash
vql -su "path/to/project"    # Initialize VQL in a directory
```

### Principle Management
```bash
vql -pr                      # List all principles
vql -pr -add a Architecture "Description"
vql -pr -get "principles.md" # Load principles from markdown
```

### Entity and Asset Type Management
```bash
vql -er                      # List entities
vql -er -add u User         # Add entity

vql -at                      # List asset types  
vql -at -add c Controller   # Add asset type
```

### Asset Reference Management
```bash
vql -ar                      # List all assets
vql -ar -add uc u c "path/to/UserController.js"
```

### Reviews and Ratings
```bash
vql -st uc a "Review with HIGH compliance..."  # Store review
vql -se uc t                                   # Set as exemplar (t/f)
vql -sc uc a H                                 # Set compliance (H/M/L)
vql uc?                                        # Query all reviews
vql uc?(a,s)                                   # Query specific reviews
```

## AI Assistant Integration

VQL provides powerful integration with AI coding assistants through two methods:

### Method 1: MCP Tools (Recommended)

When the MCP server is configured, AI assistants use structured tools:
- `list_principles()` - Show all principles
- `add_principle(short, long, guidance)` - Add a principle
- `store_review(asset, principle, review)` - Store a review
- `review_asset_all_principles(asset)` - AI workflow to review
- `refactor_asset_principles(asset, principles)` - AI workflow to refactor
<<<<<<< HEAD

The MCP interface provides type safety, better error handling, and direct integration with Claude's tool system.

### Method 2: LLM Command Syntax

AI assistants can also use a special command syntax:

```
# Basic operations
:-pr                     # Show all principles
:-er.add(u, User)        # Add an entity
:-ar.add(uc, u, c, "path/to/file.js")  # Add asset reference
:uc.st(a, "Review...")   # Store a review
:uc.se(t)                # Set as exemplar
:uc?(a,s)                # Query specific reviews

# AI Workflows (multi-step operations)
:uc.rv(*)                # Review asset against all principles
:uc.rv(a,s)              # Review asset against specific principles
:uc.rf(*)                # Refactor asset for all principles
:uc.rf(a,s)              # Refactor asset for specific principles
:-rv(*)                  # Review all assets
:-rf(a,s)                # Refactor all assets for specific principles
```

### Important: Post-Refactoring Reviews

When using refactoring commands, the AI will:
1. Analyze the code against specified principles
2. Apply improvements to the code
3. **MANDATORY**: Review the refactored code and store updated reviews
4. Include "After refactoring:" prefix in review text
5. Update compliance ratings based on the improved state

Refactoring is NOT complete until reviews are updated.
=======

The MCP interface provides type safety, better error handling, and direct integration with Claude's tool system.

#### New in Latest Release:
- **`-pr` token**: Use `-pr` instead of `*` to mean "all principles" in review/refactor commands
- **Reference-based refactoring**: Specify exemplar assets to guide refactoring patterns
- **Enhanced MCP tools**: New tools for refactoring with multiple reference assets

### Method 2: LLM Command Syntax

AI assistants can also use a special command syntax:
>>>>>>> 13c04384

## Principle Examples

VQL principles are flexible quality criteria you define for your codebase:

```markdown
# Architecture Principles (a)
- Clean architecture with clear separation of concerns
- Dependency injection and inversion of control
- DRY (Don't Repeat Yourself) implementation

# Security Principles (s)
- Input validation and sanitization
- Authentication and authorization patterns
- Protection against common vulnerabilities

# Performance Principles (p)
- Efficient algorithms and data structures
- Caching strategies and optimization
- Resource management and cleanup

# Scalability Principles (c)
- Horizontal scaling patterns
- Stateless design principles
- Resilient error handling
```

Load principles from a markdown file:
```bash
vql -pr -get "principles.md"
```
<<<<<<< HEAD

## Working with VQL Data

VQL stores all data in `VQL/vql_storage.json` in your project:

```json
{
  "principles": {
    "a": {
      "short_name": "a",
      "long_name": "Architecture",
      "guidance": "Clean architecture principles..."
    }
  },
  "asset_references": {
    "uc": {
      "short_name": "uc",
      "entity": "u",
      "asset_type": "c",
      "path": "src/UserController.js",
      "exemplar": false,
      "principle_reviews": {
        "a": {
          "rating": "H",
          "analysis": "High compliance with architecture..."
        }
      }
    }
  }
}
```

This JSON structure persists across AI sessions, maintaining your code quality history.

## Use Cases

VQL is designed for:

1. **AI-Assisted Development**: Maintain quality standards during rapid "vibe coding" sessions
2. **Code Reviews**: Systematic evaluation against consistent criteria
3. **Technical Debt Management**: Track and improve compliance over time
4. **Knowledge Persistence**: Maintain context across multiple AI sessions
5. **Team Alignment**: Shared quality standards across developers and AI assistants

=======
# Basic operations
:-pr                     # Show all principles
:-er.add(u, User)        # Add an entity
:-ar.add(uc, u, c, "path/to/file.js")  # Add asset reference
:uc.st(a, "Review...")   # Store a review
:uc.se(t)                # Set as exemplar
:uc?(a,s)                # Query specific reviews

# AI Workflows (multi-step operations)
:-rv(-pr)                # Review all assets against all principles
:-rv(a,s)                # Review all assets against specific principles
:uc.rv(-pr)              # Review asset against all principles
:uc.rv(a,s)              # Review asset against specific principles
:-rf(-pr)                # Refactor all assets for all principles
:-rf(a,s)                # Refactor all assets for specific principles
:uc.rf(-pr)              # Refactor asset for all principles
:uc.rf(a,s)              # Refactor asset for specific principles
:uc.rf(-pr, pc)          # Refactor asset using all principles with pc as reference
:uc.rf(a,s,pc,tm)        # Refactor asset for principles a,s with pc,tm as references
```

### Important: Post-Refactoring Reviews

When using refactoring commands, the AI will:
1. Analyze the code against specified principles
2. Apply improvements to the code
3. **MANDATORY**: Review the refactored code and store updated reviews
4. Include "After refactoring:" prefix in review text
5. Update compliance ratings based on the improved state

Refactoring is NOT complete until reviews are updated.

## Principle Examples

VQL principles are flexible quality criteria you define for your codebase:

```markdown
# Architecture Principles (a)
- Clean architecture with clear separation of concerns
- Dependency injection and inversion of control
- DRY (Don't Repeat Yourself) implementation

# Security Principles (s)
- Input validation and sanitization
- Authentication and authorization patterns
- Protection against common vulnerabilities

# Performance Principles (p)
- Efficient algorithms and data structures
- Caching strategies and optimization
- Resource management and cleanup

# Scalability Principles (c)
- Horizontal scaling patterns
- Stateless design principles
- Resilient error handling
```

Load principles from a markdown file:
```bash
vql -pr -get "principles.md"
```

## Working with VQL Data

VQL stores all data in `VQL/vql_storage.json` in your project:

```json
{
  "principles": {
    "a": {
      "short_name": "a",
      "long_name": "Architecture",
      "guidance": "Clean architecture principles..."
    }
  },
  "asset_references": {
    "uc": {
      "short_name": "uc",
      "entity": "u",
      "asset_type": "c",
      "path": "src/UserController.js",
      "exemplar": false,
      "principle_reviews": {
        "a": {
          "rating": "H",
          "analysis": "High compliance with architecture..."
        }
      }
    }
  }
}
```

This JSON structure persists across AI sessions, maintaining your code quality history.

## Use Cases

VQL is designed for:

1. **AI-Assisted Development**: Maintain quality standards during rapid "vibe coding" sessions
2. **Code Reviews**: Systematic evaluation against consistent criteria
3. **Technical Debt Management**: Track and improve compliance over time
4. **Knowledge Persistence**: Maintain context across multiple AI sessions
5. **Team Alignment**: Shared quality standards across developers and AI assistants

>>>>>>> 13c04384
## Roadmap

- [ ] Publish to crates.io as `vibe-ql`
- [ ] Publish MCP server to npm as `@vibe-ql/mcp-server`
- [ ] Additional principle templates for common frameworks
- [ ] Integration with popular development tools
- [ ] Metrics dashboard for tracking quality trends
- [ ] Team collaboration features

## Contributing

Contributions are welcome! Here's how you can help:

1. Fork the repository
2. Create a feature branch (`git checkout -b feature/amazing-feature`)
3. Commit your changes (`git commit -m 'Add amazing feature'`)
4. Push to the branch (`git push origin feature/amazing-feature`)
5. Open a Pull Request

Please ensure your code follows Rust best practices and includes tests.

## License

This project is licensed under the MIT License - see the LICENSE file for details.

## Acknowledgments

- Built with Rust for performance and reliability
- MCP server integration for seamless AI assistant support
- Inspired by the need for quality guardrails in AI-assisted development<|MERGE_RESOLUTION|>--- conflicted
+++ resolved
@@ -11,8 +11,6 @@
 - **Asset Types**: Categories of code files (e.g., Controller, Model, Service)
 - **Asset References**: Specific files tracked with their entity/type relationships
 - **Asset Reviews**: Principle-based evaluations with compliance ratings (High/Medium/Low)
-<<<<<<< HEAD
-=======
 
 ## Recent Updates
 
@@ -81,7 +79,6 @@
 - **LLME**: LLM example syntax with concrete values
 
 Any changes to VQL commands should first be reflected in the canonical file to maintain consistency across all interfaces.
->>>>>>> 13c04384
 
 ## Architecture
 
@@ -98,10 +95,7 @@
 - Wraps CLI commands for structured AI assistant access
 - Provides type-safe tools for Claude and other MCP-compatible assistants
 - Enables seamless VQL integration in AI coding sessions
-<<<<<<< HEAD
-=======
 - Supports new refactoring tools with reference assets for pattern-based improvements
->>>>>>> 13c04384
 
 The MCP server acts as a thin wrapper around the CLI, ensuring both interfaces stay in sync while providing the best experience for each use case.
 
@@ -114,11 +108,8 @@
 - **Exemplar Marking**: Identify best-practice implementations
 - **Compliance Ratings**: Track improvement with High/Medium/Low ratings
 - **Guided Refactoring**: AI workflows that improve code and update reviews
-<<<<<<< HEAD
-=======
 - **Reference-Based Refactoring**: Use exemplar assets as patterns for improvements
 - **Flexible Principle Selection**: Use `-pr` for all principles or specify individual ones
->>>>>>> 13c04384
 - **Dual Interface**: Use via CLI or MCP-enabled AI assistants
 
 ## Installation
@@ -154,7 +145,6 @@
 #### Configure Claude Desktop
 
 Add VQL to your Claude Desktop MCP servers:
-<<<<<<< HEAD
 
 **macOS**: `~/Library/Application Support/Claude/claude_desktop_config.json`  
 **Windows**: `%APPDATA%\Claude\claude_desktop_config.json`
@@ -198,51 +188,6 @@
 vql -er -add u User
 vql -at -add c Controller
 
-=======
-
-**macOS**: `~/Library/Application Support/Claude/claude_desktop_config.json`  
-**Windows**: `%APPDATA%\Claude\claude_desktop_config.json`
-
-For a global installation:
-```json
-{
-  "mcpServers": {
-    "vql": {
-      "command": "node",
-      "args": ["/path/to/vql/mcp-server/dist/index.js"]
-    }
-  }
-}
-```
-
-For a project-specific installation:
-```json
-{
-  "mcpServers": {
-    "vql": {
-      "command": "node",
-      "args": ["../vql/mcp-server/dist/index.js"]
-    }
-  }
-}
-```
-
-**Note**: Restart Claude Desktop after adding the MCP server configuration for it to take effect.
-
-## Quick Start
-
-```bash
-# Initialize VQL in your project
-vql -su "."
-
-# Add a principle
-vql -pr -add a Architecture "Clean architecture and separation of concerns"
-
-# Add an entity and asset type
-vql -er -add u User
-vql -at -add c Controller
-
->>>>>>> 13c04384
 # Track an asset
 vql -ar -add uc u c "src/UserController.js"
 
@@ -304,9 +249,13 @@
 - `store_review(asset, principle, review)` - Store a review
 - `review_asset_all_principles(asset)` - AI workflow to review
 - `refactor_asset_principles(asset, principles)` - AI workflow to refactor
-<<<<<<< HEAD
 
 The MCP interface provides type safety, better error handling, and direct integration with Claude's tool system.
+
+#### New in Latest Release:
+- **`-pr` token**: Use `-pr` instead of `*` to mean "all principles" in review/refactor commands
+- **Reference-based refactoring**: Specify exemplar assets to guide refactoring patterns
+- **Enhanced MCP tools**: New tools for refactoring with multiple reference assets
 
 ### Method 2: LLM Command Syntax
 
@@ -322,12 +271,16 @@
 :uc?(a,s)                # Query specific reviews
 
 # AI Workflows (multi-step operations)
-:uc.rv(*)                # Review asset against all principles
+:-rv(-pr)                # Review all assets against all principles
+:-rv(a,s)                # Review all assets against specific principles
+:uc.rv(-pr)              # Review asset against all principles
 :uc.rv(a,s)              # Review asset against specific principles
-:uc.rf(*)                # Refactor asset for all principles
+:-rf(-pr)                # Refactor all assets for all principles
+:-rf(a,s)                # Refactor all assets for specific principles
+:uc.rf(-pr)              # Refactor asset for all principles
 :uc.rf(a,s)              # Refactor asset for specific principles
-:-rv(*)                  # Review all assets
-:-rf(a,s)                # Refactor all assets for specific principles
+:uc.rf(-pr, pc)          # Refactor asset using all principles with pc as reference
+:uc.rf(a,s,pc,tm)        # Refactor asset for principles a,s with pc,tm as references
 ```
 
 ### Important: Post-Refactoring Reviews
@@ -340,19 +293,6 @@
 5. Update compliance ratings based on the improved state
 
 Refactoring is NOT complete until reviews are updated.
-=======
-
-The MCP interface provides type safety, better error handling, and direct integration with Claude's tool system.
-
-#### New in Latest Release:
-- **`-pr` token**: Use `-pr` instead of `*` to mean "all principles" in review/refactor commands
-- **Reference-based refactoring**: Specify exemplar assets to guide refactoring patterns
-- **Enhanced MCP tools**: New tools for refactoring with multiple reference assets
-
-### Method 2: LLM Command Syntax
-
-AI assistants can also use a special command syntax:
->>>>>>> 13c04384
 
 ## Principle Examples
 
@@ -384,7 +324,6 @@
 ```bash
 vql -pr -get "principles.md"
 ```
-<<<<<<< HEAD
 
 ## Working with VQL Data
 
@@ -429,114 +368,6 @@
 4. **Knowledge Persistence**: Maintain context across multiple AI sessions
 5. **Team Alignment**: Shared quality standards across developers and AI assistants
 
-=======
-# Basic operations
-:-pr                     # Show all principles
-:-er.add(u, User)        # Add an entity
-:-ar.add(uc, u, c, "path/to/file.js")  # Add asset reference
-:uc.st(a, "Review...")   # Store a review
-:uc.se(t)                # Set as exemplar
-:uc?(a,s)                # Query specific reviews
-
-# AI Workflows (multi-step operations)
-:-rv(-pr)                # Review all assets against all principles
-:-rv(a,s)                # Review all assets against specific principles
-:uc.rv(-pr)              # Review asset against all principles
-:uc.rv(a,s)              # Review asset against specific principles
-:-rf(-pr)                # Refactor all assets for all principles
-:-rf(a,s)                # Refactor all assets for specific principles
-:uc.rf(-pr)              # Refactor asset for all principles
-:uc.rf(a,s)              # Refactor asset for specific principles
-:uc.rf(-pr, pc)          # Refactor asset using all principles with pc as reference
-:uc.rf(a,s,pc,tm)        # Refactor asset for principles a,s with pc,tm as references
-```
-
-### Important: Post-Refactoring Reviews
-
-When using refactoring commands, the AI will:
-1. Analyze the code against specified principles
-2. Apply improvements to the code
-3. **MANDATORY**: Review the refactored code and store updated reviews
-4. Include "After refactoring:" prefix in review text
-5. Update compliance ratings based on the improved state
-
-Refactoring is NOT complete until reviews are updated.
-
-## Principle Examples
-
-VQL principles are flexible quality criteria you define for your codebase:
-
-```markdown
-# Architecture Principles (a)
-- Clean architecture with clear separation of concerns
-- Dependency injection and inversion of control
-- DRY (Don't Repeat Yourself) implementation
-
-# Security Principles (s)
-- Input validation and sanitization
-- Authentication and authorization patterns
-- Protection against common vulnerabilities
-
-# Performance Principles (p)
-- Efficient algorithms and data structures
-- Caching strategies and optimization
-- Resource management and cleanup
-
-# Scalability Principles (c)
-- Horizontal scaling patterns
-- Stateless design principles
-- Resilient error handling
-```
-
-Load principles from a markdown file:
-```bash
-vql -pr -get "principles.md"
-```
-
-## Working with VQL Data
-
-VQL stores all data in `VQL/vql_storage.json` in your project:
-
-```json
-{
-  "principles": {
-    "a": {
-      "short_name": "a",
-      "long_name": "Architecture",
-      "guidance": "Clean architecture principles..."
-    }
-  },
-  "asset_references": {
-    "uc": {
-      "short_name": "uc",
-      "entity": "u",
-      "asset_type": "c",
-      "path": "src/UserController.js",
-      "exemplar": false,
-      "principle_reviews": {
-        "a": {
-          "rating": "H",
-          "analysis": "High compliance with architecture..."
-        }
-      }
-    }
-  }
-}
-```
-
-This JSON structure persists across AI sessions, maintaining your code quality history.
-
-## Use Cases
-
-VQL is designed for:
-
-1. **AI-Assisted Development**: Maintain quality standards during rapid "vibe coding" sessions
-2. **Code Reviews**: Systematic evaluation against consistent criteria
-3. **Technical Debt Management**: Track and improve compliance over time
-4. **Knowledge Persistence**: Maintain context across multiple AI sessions
-5. **Team Alignment**: Shared quality standards across developers and AI assistants
-
->>>>>>> 13c04384
 ## Roadmap
 
 - [ ] Publish to crates.io as `vibe-ql`
